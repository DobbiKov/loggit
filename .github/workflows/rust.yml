--- conflicted
+++ resolved
@@ -19,13 +19,7 @@
     - name: Build
       run: cargo build --verbose
     - name: Run tests
-<<<<<<< HEAD
-      run: cargo test --verbose --lib -- --test-threads=1
-=======
       run: 
         cargo test --lib -- --test-threads=1
         cargo test --test multi_thread -- --test-threads=1
-        cargo test --test archivation_rotation -- --test-threads=1
-
-      
->>>>>>> 7a35a6b8
+        cargo test --test archivation_rotation -- --test-threads=1