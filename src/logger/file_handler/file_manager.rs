--- conflicted
+++ resolved
@@ -14,11 +14,7 @@
 };
 
 use super::{
-<<<<<<< HEAD
-    file_formatter::FileFormatter,
-=======
     file_formatter::{FileFormatter, FileFormatterTryFromStringError},
->>>>>>> 550a66a8
     file_name::{FileName, FileNameFromFileFormatterError},
 };
 
@@ -152,16 +148,8 @@
 
     pub(crate) fn create_new_file(&mut self, config: &Config) -> Result<(), CreateNewFileError> {
         loop {
-<<<<<<< HEAD
             match std::path::Path::new(&self.file_name.get_full_file_name()).exists() {
                 false => {
-=======
-            match std::fs::exists(self.file_name.get_full_file_name()) {
-                Err(e) => {
-                    return Err(CreateNewFileError::UnableToVerifyFileExistence(e));
-                }
-                Ok(r) if !r => {
->>>>>>> 550a66a8
                     let new_f_name =
                         match FileName::from_file_formatter(self.file_format.clone(), config.level)
                         {
@@ -192,26 +180,11 @@
     /// creates it
     pub(crate) fn verify_arichive_dir() -> Result<bool, std::io::Error> {
         let folder_path = &FileManager::get_path_to_compression_foler();
-<<<<<<< HEAD
         match std::path::Path::new(folder_path).exists() {
             true => Ok(true),
             _ => match std::fs::create_dir(folder_path) {
                 Ok(_) => Ok(true),
                 Err(e) => Err(e),
-=======
-        match std::fs::exists(folder_path) {
-            Err(e) => Err(e),
-            Ok(r) if r => Ok(true),
-            _ => match std::fs::create_dir(folder_path) {
-                Ok(_) => Ok(true),
-                Err(e) => {
-                    eprintln!(
-                        "Couldn't create an archives folder due to the next reason: {}",
-                        e
-                    );
-                    Err(e)
-                }
->>>>>>> 550a66a8
             },
         }
     }
@@ -257,7 +230,6 @@
         config: &Config,
     ) -> Result<VerifyConstraintsRes, VerifyConstraintsError> {
         let curr_file_name = self.file_name.get_full_file_name();
-<<<<<<< HEAD
         if !std::path::Path::new(&curr_file_name).exists() {
             // file doesn't exist
             match File::create(&curr_file_name) {
@@ -267,22 +239,6 @@
                         curr_file_name.clone(),
                         e,
                     ));
-=======
-        match std::fs::exists(&curr_file_name) {
-            Err(e) => {
-                return Err(VerifyConstraintsError::UnableToVerifyFileExistence(e));
-            }
-            Ok(r) if !r => {
-                // file doesn't exist
-                match File::create(&curr_file_name) {
-                    Ok(_) => {}
-                    Err(e) => {
-                        return Err(VerifyConstraintsError::UnableToCreateFile(
-                            curr_file_name.clone(),
-                            e,
-                        ));
-                    }
->>>>>>> 550a66a8
                 }
             }
         };
